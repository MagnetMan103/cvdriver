--- conflicted
+++ resolved
@@ -1,5 +1,3 @@
-<<<<<<< HEAD
-=======
 import * as THREE from 'three';
 
 // Import and initialize Rapier physics
@@ -190,5 +188,4 @@
     playerCamera.aspect = window.innerWidth / window.innerHeight;
     playerCamera.updateProjectionMatrix();
     renderer.setSize(window.innerWidth, window.innerHeight);
-});
->>>>>>> 877cadba
+});